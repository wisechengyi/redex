AUTOMAKE_OPTIONS = foreign

SUBDIRS = . test

ACLOCAL_AMFLAGS = -I m4
<<<<<<< HEAD
AM_CXXFLAGS = --std=gnu++11 -O0 -Wall -g -fno-inline
=======
AM_CXXFLAGS = --std=gnu++14 -O3 -Wall -g
>>>>>>> 022bc85c

#
# Include paths
#
AM_CPPFLAGS = \
	-I$(top_srcdir)/liblocator \
	-I$(top_srcdir)/libredex \
	-I$(top_srcdir)/libresource \
	-I$(top_srcdir)/libresource/android \
	-I$(top_srcdir)/libresource/androidfw \
	-I$(top_srcdir)/libresource/cutils \
	-I$(top_srcdir)/libresource/system \
	-I$(top_srcdir)/libresource/utils \
	-I$(top_srcdir)/opt \
	-I$(top_srcdir)/opt/access-marking \
	-I$(top_srcdir)/opt/add_redex_txt_to_apk \
	-I$(top_srcdir)/opt/analysis_ref_graph \
	-I$(top_srcdir)/opt/annoclasskill \
	-I$(top_srcdir)/opt/annokill \
	-I$(top_srcdir)/opt/bridge \
	-I$(top_srcdir)/opt/check_breadcrumbs \
	-I$(top_srcdir)/opt/constant_propagation \
	-I$(top_srcdir)/opt/dedup_blocks \
	-I$(top_srcdir)/opt/delinit \
	-I$(top_srcdir)/opt/delsuper \
	-I$(top_srcdir)/opt/final_inline \
	-I$(top_srcdir)/opt/hotness-score \
	-I$(top_srcdir)/opt/inlineinit \
	-I$(top_srcdir)/opt/instruction-selection \
	-I$(top_srcdir)/opt/interdex \
	-I$(top_srcdir)/opt/local-dce \
	-I$(top_srcdir)/opt/obfuscate \
	-I$(top_srcdir)/opt/original_name \
	-I$(top_srcdir)/opt/outliner \
	-I$(top_srcdir)/opt/peephole \
	-I$(top_srcdir)/opt/print-members \
	-I$(top_srcdir)/opt/rebindrefs \
	-I$(top_srcdir)/opt/redundant_move_elimination \
	-I$(top_srcdir)/opt/regalloc \
	-I$(top_srcdir)/opt/remove-builders \
	-I$(top_srcdir)/opt/remove-unreachable \
	-I$(top_srcdir)/opt/remove_empty_classes \
	-I$(top_srcdir)/opt/remove_gotos \
	-I$(top_srcdir)/opt/renameclasses \
	-I$(top_srcdir)/opt/reorder-interfaces \
	-I$(top_srcdir)/opt/shorten-srcstrings \
	-I$(top_srcdir)/opt/simpleinline \
	-I$(top_srcdir)/opt/singleimpl \
	-I$(top_srcdir)/opt/static-sink \
	-I$(top_srcdir)/opt/staticrelo \
	-I$(top_srcdir)/opt/strip-debug-info \
	-I$(top_srcdir)/opt/synth \
	-I$(top_srcdir)/opt/track_resources \
	-I$(top_srcdir)/opt/unterface \
	-I$(top_srcdir)/opt/verifier \
	-I$(top_srcdir)/opt/virtual_scope \
	-I$(top_srcdir)/tools/common \
	-I$(top_srcdir)/tools/redexdump \
	-I$(top_srcdir)/util \
	-I/usr/include/jsoncpp

#
# libredex: the optimizer's guts
#
noinst_LTLIBRARIES = libredex.la

libredex_la_SOURCES = \
	liblocator/locator.cpp \
	libredex/ClassHierarchy.cpp \
	libredex/ConfigFiles.cpp \
	libredex/Creators.cpp \
	libredex/ControlFlow.cpp \
	libredex/Debug.cpp \
	libredex/DexAnnotation.cpp \
	libredex/DexClass.cpp \
	libredex/DexDebugInstruction.cpp \
	libredex/DexIdx.cpp \
	libredex/DexLoader.cpp \
	libredex/DexInstruction.cpp \
	libredex/DexOpcode.cpp \
	libredex/DexOutput.cpp \
	libredex/DexPosition.cpp \
	libredex/DexStore.cpp \
	libredex/DexUtil.cpp \
	libredex/InlineHelper.cpp \
	libredex/IRInstruction.cpp \
	libredex/JarLoader.cpp \
	libredex/LivenessDeprecated.cpp \
	libredex/Match.cpp \
	libredex/MethodDevirtualizer.cpp \
	libredex/Mutators.cpp \
	libredex/PassManager.cpp \
	libredex/PassRegistry.cpp \
	libredex/PluginRegistry.cpp \
	libredex/PointsToSemantics.cpp \
	libredex/PrintSeeds.cpp \
	libredex/ProguardLexer.cpp \
	libredex/ProguardMap.cpp \
	libredex/ProguardMatcher.cpp \
	libredex/ProguardParser.cpp \
	libredex/ProguardPrintConfiguration.cpp \
	libredex/ProguardRegex.cpp \
	libredex/ProguardReporting.cpp \
	libredex/ReachableClasses.cpp \
	libredex/RedexContext.cpp \
	libredex/Resolver.cpp \
	libredex/Show.cpp \
	libredex/Timer.cpp \
	libredex/Trace.cpp \
	libredex/Transform.cpp \
	libredex/TypeSystem.cpp \
	libredex/Vinfo.cpp \
	libredex/VirtualScope.cpp \
	libredex/Warning.cpp \
	libresource/FileMap.cpp \
	libresource/RedexResources.cpp \
	libresource/ResourceTypes.cpp \
	libresource/SharedBuffer.cpp \
	libresource/Static.cpp \
	libresource/String16.cpp \
	libresource/String8.cpp \
	libresource/TypeWrappers.cpp \
	libresource/Unicode.cpp \
	libresource/VectorImpl.cpp \
	util/Sha1.cpp

libredex_la_LIBADD = \
	$(BOOST_FILESYSTEM_LIB) \
	$(BOOST_SYSTEM_LIB) \
	$(BOOST_REGEX_LIB) \
	-lpthread

#
# redex-all: the main executable
#
bin_PROGRAMS = redexdump
noinst_PROGRAMS = redex-all

redex_all_SOURCES = \
	libredex/DexAsm.cpp \
	opt/access-marking/AccessMarking.cpp \
	opt/add_redex_txt_to_apk/AddRedexTxtToApk.cpp \
	opt/analysis_ref_graph/ReferenceGraphCreator.cpp \
	opt/annokill/AnnoKill.cpp \
	opt/bridge/Bridge.cpp \
	opt/check_breadcrumbs/CheckBreadcrumbs.cpp \
	opt/constant_propagation/ConstantPropagation.cpp \
	opt/constant_propagation/ConstantPropagationV2.cpp \
	opt/constant_propagation/ConstantPropagationV3.cpp \
	opt/constant_propagation/GlobalConstProp.cpp \
	opt/constant_propagation/LocalConstProp.cpp \
	opt/dedup_blocks/DedupBlocksPass.cpp \
	opt/delinit/DelInit.cpp \
	opt/delsuper/DelSuper.cpp \
	opt/final_inline/FinalInline.cpp \
	opt/hotness-score/HotnessScore.cpp \
	opt/inlineinit/InlineInit.cpp \
	opt/instruction-selection/InstructionSelection.cpp \
	opt/interdex/InterDex.cpp \
	opt/local-dce/LocalDce.cpp \
	opt/obfuscate/Obfuscate.cpp \
	opt/obfuscate/ObfuscateUtils.cpp \
	opt/obfuscate/VirtualRenamer.cpp \
	opt/original_name/OriginalNamePass.cpp \
	opt/outliner/Outliner.cpp \
	opt/peephole/Peephole.cpp \
	opt/peephole/PeepholeV2.cpp \
	opt/peephole/RedundantCheckCastRemover.cpp \
	opt/print-members/PrintMembers.cpp \
	opt/rebindrefs/ReBindRefs.cpp \
	opt/redundant_move_elimination/AliasedRegisters.cpp \
	opt/redundant_move_elimination/RedundantMoveEliminationPass.cpp \
	opt/regalloc/GraphColoring.cpp \
	opt/regalloc/Interference.cpp \
	opt/regalloc/LiveRange.cpp \
	opt/regalloc/RegAlloc.cpp \
	opt/regalloc/RegisterType.cpp \
	opt/regalloc/Split.cpp \
	opt/regalloc/VirtualRegistersFile.cpp \
	opt/remove-builders/RemoveBuilders.cpp \
	opt/remove-builders/RemoveBuildersHelper.cpp \
	opt/remove-unreachable/RemoveUnreachable.cpp \
	opt/remove_empty_classes/RemoveEmptyClasses.cpp \
	opt/remove_gotos/RemoveGotos.cpp \
	opt/renameclasses/RenameClasses.cpp \
	opt/renameclasses/RenameClassesV2.cpp \
	opt/reorder-interfaces/ReorderInterfaces.cpp \
	opt/shorten-srcstrings/Shorten.cpp \
	opt/simpleinline/Deleter.cpp \
	opt/simpleinline/SimpleInline.cpp \
	opt/singleimpl/SingleImpl.cpp \
	opt/singleimpl/SingleImplAnalyze.cpp \
	opt/singleimpl/SingleImplOptimize.cpp \
	opt/singleimpl/SingleImplStats.cpp \
	opt/singleimpl/SingleImplUtil.cpp \
	opt/static-sink/StaticSink.cpp \
	opt/staticrelo/StaticRelo.cpp \
	opt/strip-debug-info/StripDebugInfo.cpp \
	opt/synth/Synth.cpp \
	opt/track_resources/TrackResources.cpp \
	opt/unterface/Unterface.cpp \
	opt/unterface/UnterfaceOpt.cpp \
	opt/verifier/Verifier.cpp \
	opt/virtual_scope/MethodDevirtualizationPass.cpp \
	tools/redex-all/main.cpp

redex_all_LDADD = \
	libredex.la \
	$(BOOST_FILESYSTEM_LIB) \
	$(BOOST_SYSTEM_LIB) \
	$(BOOST_REGEX_LIB) \
	-lpthread

redexdump_SOURCES = \
	tools/redexdump/DumpTables.cpp \
	tools/redexdump/PrintUtil.cpp \
	tools/redexdump/RedexDump.cpp \
	tools/common/DexCommon.cpp \
	tools/common/Formatters.cpp

redexdump_LDADD = \
	libredex.la \
	$(BOOST_FILESYSTEM_LIB) \
	$(BOOST_SYSTEM_LIB) \
	$(BOOST_REGEX_LIB) \
	-lpthread

#
# redex: Python driver script
#
bin_SCRIPTS = redex apkutil
CLEANFILES = redex

PYTHON_SRCS := redex.py \
	pyredex/__init__.py \
	pyredex/logger.py \
	pyredex/unpacker.py \
	pyredex/utils.py

redex: redex-all $(PYTHON_SRCS)
	$(srcdir)/bundle-redex.sh<|MERGE_RESOLUTION|>--- conflicted
+++ resolved
@@ -3,12 +3,7 @@
 SUBDIRS = . test
 
 ACLOCAL_AMFLAGS = -I m4
-<<<<<<< HEAD
 AM_CXXFLAGS = --std=gnu++11 -O0 -Wall -g -fno-inline
-=======
-AM_CXXFLAGS = --std=gnu++14 -O3 -Wall -g
->>>>>>> 022bc85c
-
 #
 # Include paths
 #
